--- conflicted
+++ resolved
@@ -123,12 +123,9 @@
         final Option contentloader = mavenBundle().groupId("org.apache.sling").artifactId("org.apache.sling.jcr.contentloader").version(SlingOptions.versionResolver.getVersion("org.apache.sling", "org.apache.sling.jcr.contentloader"));
         return composite(
             super.baseConfiguration(),
-<<<<<<< HEAD
             when(vmOption != null).useOptions(vmOption),
             when(jacocoCommand != null).useOptions(jacocoCommand),
-=======
             mavenBundle().groupId("org.glassfish").artifactId("jakarta.json").version("2.0.1"),
->>>>>>> c6c87c82
             quickstart(),
             // SLING-9735 - add server user for the o.a.s.jcr.contentloader bundle
             factoryConfiguration("org.apache.sling.jcr.repoinit.RepositoryInitializer")
