--- conflicted
+++ resolved
@@ -55,24 +55,14 @@
 import static org.junit.Assert.assertTrue;
 
 /**
-<<<<<<< HEAD
- * test of a bundle that provides initial content that creates a user/group and
- * defines an ace for those principals within the same transaction
-=======
  * test of a bundle that provides initial content that creates a user/group and defines an ace
  * for those principals within the same transaction
->>>>>>> a68a251b
+
  */
 @RunWith(PaxExam.class)
 @ExamReactorStrategy(PerClass.class)
 public class SLING7268InitialContentIT extends ContentloaderTestSupport {
 
-<<<<<<< HEAD
-    protected TinyBundle setupTestBundle(TinyBundle b) throws IOException {
-        b.set(SLING_INITIAL_CONTENT_HEADER, DEFAULT_PATH_IN_BUNDLE + ";path:=" + contentRootPath);
-        addContent(b, DEFAULT_PATH_IN_BUNDLE, "SLING-7268.json");
-        return b;
-=======
     @Configuration
     public Option[] configuration() throws IOException {
         final String header = DEFAULT_PATH_IN_BUNDLE + ";path:=" + CONTENT_ROOT_PATH;
@@ -84,34 +74,20 @@
             baseConfiguration(),
             bundle
         };
->>>>>>> a68a251b
     }
 
     @Test
     public void bundleStarted() {
-<<<<<<< HEAD
-        final Bundle b = findBundle(bundleSymbolicName);
-        assertNotNull("Expecting bundle to be found:" + bundleSymbolicName, b);
-        assertEquals("Expecting bundle to be active:" + bundleSymbolicName, Bundle.ACTIVE, b.getState());
-=======
         final Bundle b = findBundle(BUNDLE_SYMBOLICNAME);
         assertNotNull("Expecting bundle to be found:" + BUNDLE_SYMBOLICNAME, b);
         assertEquals("Expecting bundle to be active:" + BUNDLE_SYMBOLICNAME, Bundle.ACTIVE, b.getState());
->>>>>>> a68a251b
     }
 
     @Test
     public void initialContentInstalled() throws RepositoryException {
-<<<<<<< HEAD
-        final String folderPath = contentRootPath + "/SLING-7268";
-        assertTrue("Expecting initial content to be installed", session.itemExists(folderPath));
-        assertEquals("folder has node type 'sling:Folder'", "sling:Folder",
-                session.getNode(folderPath).getPrimaryNodeType().getName());
-=======
         final String folderPath = CONTENT_ROOT_PATH + "/SLING-7268";
         assertTrue("Expecting initial content to be installed", session.itemExists(folderPath));
         assertEquals("folder has node type 'sling:Folder'", "sling:Folder", session.getNode(folderPath).getPrimaryNodeType().getName());
->>>>>>> a68a251b
     }
 
     @Test
@@ -133,34 +109,18 @@
         assertEquals("sling7268_user", firstMember.getID());
     }
 
-<<<<<<< HEAD
-
-    @Test
-    public void aceCreated() throws RepositoryException {
-        final String folderPath = contentRootPath + "/SLING-7268";
-        assertTrue("Expecting test folder to exist", session.itemExists(folderPath));
-=======
     @Test
     public void aceCreated() throws RepositoryException {
         final String folderPath = CONTENT_ROOT_PATH + "/SLING-7268";
         assertTrue("Expecting test folder to exist", session.itemExists(folderPath));
 
->>>>>>> a68a251b
         AccessControlManager accessControlManager = AccessControlUtil.getAccessControlManager(session);
         AccessControlPolicy[] policies = accessControlManager.getPolicies(folderPath);
         List<AccessControlEntry> allEntries = new ArrayList<AccessControlEntry>();
         for (AccessControlPolicy accessControlPolicy : policies) {
             if (accessControlPolicy instanceof AccessControlList) {
-<<<<<<< HEAD
-                AccessControlEntry[] accessControlEntries = ((AccessControlList) accessControlPolicy)
-                        .getAccessControlEntries();
-                for (AccessControlEntry accessControlEntry : accessControlEntries) {
-                    allEntries.add(accessControlEntry);
-                }
-=======
                 AccessControlEntry[] accessControlEntries = ((AccessControlList) accessControlPolicy).getAccessControlEntries();
                 allEntries.addAll(Arrays.asList(accessControlEntries));
->>>>>>> a68a251b
             }
         }
         assertEquals(3, allEntries.size());
@@ -169,11 +129,7 @@
             aceMap.put(accessControlEntry.getPrincipal().getName(), accessControlEntry);
         }
 
-<<<<<<< HEAD
-        // check ACE for sling7268_user
-=======
         //check ACE for sling7268_user
->>>>>>> a68a251b
         AccessControlEntry testUserAce = aceMap.get("sling7268_user");
         assertNotNull("Expected ACE for test user", testUserAce);
         assertEquals("sling7268_user", testUserAce.getPrincipal().getName());
@@ -187,11 +143,7 @@
         assertTrue("Expecting granted read privilege", privilegeNames.contains("jcr:read"));
         assertTrue("Expecting granted write privilege", privilegeNames.contains("jcr:write"));
 
-<<<<<<< HEAD
-        // check ACE for sling7268_group
-=======
         //check ACE for sling7268_group
->>>>>>> a68a251b
         AccessControlEntry testGroupAce = aceMap.get("sling7268_group");
         assertNotNull("Expected ACE for test user", testGroupAce);
         assertEquals("sling7268_group", testGroupAce.getPrincipal().getName());
@@ -202,16 +154,9 @@
         for (Privilege privilege : privileges) {
             privilegeNames.add(privilege.getName());
         }
-<<<<<<< HEAD
-        assertTrue("Expecting granted modifyAccessControl privilege",
-                privilegeNames.contains("jcr:modifyAccessControl"));
-
-        // check ACE for everyone group
-=======
         assertTrue("Expecting granted modifyAccessControl privilege", privilegeNames.contains("jcr:modifyAccessControl"));
 
         //check ACE for everyone group
->>>>>>> a68a251b
         AccessControlEntry everyoneAce = aceMap.get("everyone");
         assertNotNull("Expected ACE for everyone", everyoneAce);
         assertEquals("everyone", everyoneAce.getPrincipal().getName());
@@ -221,8 +166,5 @@
 
         assertEquals("Expecting granted read privilege", "jcr:read", privileges[0].getName());
     }
-<<<<<<< HEAD
-=======
 
->>>>>>> a68a251b
 }